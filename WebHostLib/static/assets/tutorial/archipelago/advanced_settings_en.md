--- conflicted
+++ resolved
@@ -51,15 +51,8 @@
 so `option_one_setting_one` is guaranteed to occur.
 
 For `nested_option_two`, `option_two_setting_one` will be rolled 14 times and `option_two_setting_two` will be rolled 43
-<<<<<<< HEAD
-times against each other. This means `option_two_setting_two` will be more likely to occur, but it isn't guaranteed
-adding more randomness and "mystery" to your settings.
-
-Every configurable setting supports weights.
-=======
 times against each other. This means `option_two_setting_two` will be more likely to occur, but it isn't guaranteed,
 adding more randomness and "mystery" to your settings. Every configurable setting supports weights.
->>>>>>> e74333cb
 
 ### Root Options
 
@@ -119,26 +112,19 @@
 guide: [Archipelago Plando Guide](/tutorial/archipelago/plando/en)
 
 * `start_inventory` will give any items defined here to you at the beginning of your game. The format for this must be
-  the name as it appears in the game files and the amount you would like to start with. For example `Rupees(5): 6` which
-  will give you the item `Rupees(5)` six times, totalling 30 rupees.
-
+the name as it appears in the game files and the amount you would like to start with. For example `Rupees(5): 6` which
+will give you 30 rupees.
 * `start_hints` gives you free server hints for the defined item/s at the beginning of the game allowing you to hint for
-  the location without using any hint points.
-
+the location without using any hint points.
 * `local_items` will force any items you want to be in your world instead of being in another world.
-
-* `non_local_items` is the inverse of `local_items` forcing any items you want to be in another world and won't be
-  located in your own.
-
+* `non_local_items` is the inverse of `local_items` forcing any items you want to be in another world and won't be located
+in your own.
 * `start_location_hints` allows you to define a location which you can then hint for to find out what item is located in
   it to see how important the location is.
 
 * `exclude_locations` lets you define any locations that you don't want to do and during generation will force a "junk"
   item which isn't necessary for progression to go in these locations.
 
-<<<<<<< HEAD
-### Example YAML
-=======
 ### Random numbers
 
 Options taking a choice of a number can also use a variety of `random` options to choose a number randomly.
@@ -153,14 +139,13 @@
 specified numbers, but with the specified weights
 
 ### Example
->>>>>>> e74333cb
 
 ```yaml
 
 description: An example using various advanced options
 name: Example Player
 game: A Link to the Past
-requires:
+requires: 
   version: 0.2.0
 accessibility: none
 progression_balancing: on
@@ -199,38 +184,11 @@
 ```
 
 #### This is a fully functional yaml file that will do all the following things:
-
 * `description` gives us a general overview so if we pull up this file later we can understand the intent.
-
 * `name` is `Example Player` and this will be used in the server console when sending and receiving items.
-
 * `game` is set to `A Link to the Past` meaning that is what game we will play with this file.
-
 * `requires` is set to require release version 0.2.0 or higher.
-
 * `accesibility` is set to `none` which will set this seed to beatable only meaning some locations and items may be
-<<<<<<< HEAD
-  completely inaccessible but the seed will still be completable.
-
-* `progression_balancing` is set on meaning we will likely receive important items earlier increasing the chance of
-  having things to do.
-
-* `A Link to the Past` defines a location for us to nest all the game options we would like to use for our
-  game `A Link to the Past`.
-
-* `smallkey_shuffle` is an option for A Link to the Past which determines how dungeon small keys are shuffled. In this
-  example we have a 1/2 chance for them to either be placed in their original dungeon and a 1/2 chance for them to be
-  placed anywhere amongst the multiworld.
-
-* `start_inventory` defines an area for us to determine what items we would like to start the seed with. For this
-  example we have:
-    * `Pegasus Boots: 1` which gives us 1 copy of the Pegasus Boots
-    * `Bombs (3)` gives us 2 packs of 3 bombs or 6 total bombs
-
-* `start_hints` gives us a starting hint for the hammer available at the beginning of the multiworld which we can use
-  with no cost.
-
-=======
 completely inaccessible but the seed will still be completable.
 * `progression_balancing` is set on meaning we will likely receive important items earlier increasing the chance of having
 things to do.
@@ -247,17 +205,13 @@
   * `Pegasus Boots: 1` which gives us 1 copy of the Pegasus Boots
   * `Bombs (3)` gives us 2 packs of 3 bombs or 6 total bombs
 * `start_hints` gives us a starting hint for the hammer available at the beginning of the multiworld which we can use with no cost.
->>>>>>> e74333cb
 * `local_items` forces the `Bombos`, `Ether`, and `Quake` medallions to all be placed within our own world, meaning we
-  have to find it ourselves.
-
+have to find it ourselves.
 * `non_local_items` forces the `Moon Pearl` to be placed in someone else's world, meaning we won't be able to find it.
-
-* `start_location_hints` gives us a starting hint for the `Spike Cave` location available at the beginning of the
-  multiworld that can be used for no cost.
-
+* `start_location_hints` gives us a starting hint for the `Spike Cave` location available at the beginning of the multiworld
+that can be used for no cost.
 * `exclude_locations` forces a not important item to be placed on the `Cave 45` location.
 
 * `triggers` allows us to define a trigger such that if our `smallkey_shuffle` option happens to roll the `any_world`
-  result it will also ensure that `bigkey_shuffle`, `map_shuffle`, and `compass_shuffle` are also forced to
-  the `any_world` result.+result it will also ensure that `bigkey_shuffle`, `map_shuffle`, and `compass_shuffle` are also forced to the `any_world`
+result.