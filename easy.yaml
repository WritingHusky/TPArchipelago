--- conflicted
+++ resolved
@@ -1,14 +1,3 @@
-<<<<<<< HEAD
-#More general info here: https://docs.google.com/document/d/1r7qs1-MK7YbFf2d-mEUeTy2wHykIf1ALG9pLtVvUbSw/edit
-description: Easy/Open/Normal #please describe your options. Especially useful when you have multiple yamls for different occasions
-name: PleaseEnterNameHere #your name ingame, space and "_" gets replaced with a dash "-"
-glitches_required:
-  none: 1 # the "regular" glitch-free mode
-  overworld_glitches: 0 # puts overworld glitches like fake flipper, water-walk, link-state and boots clipping in logic
-  no_logic: 0 # no logic at all, careful with this in multiworld as it will create item loops that put other players into glitches required
-item_placement: basic #this is based on Entrance Randomizer, which does not (yet?) support advanced
-map_shuffle: #to shuffle dungeon maps into the outside world and other dungeons, as well as other player's worlds in multiworld
-=======
 # What is this file?
 # This file contains options which allow you to configure your multiworld experience while allowing others
 # to play how they want as well.
@@ -42,7 +31,6 @@
   weapons:
     - swordless # Never play a swordless seed
 map_shuffle: # Shuffle dungeon maps into the world and other dungeons, including other players' worlds
->>>>>>> 3e1464b6
   on: 0
   off: 1
 compass_shuffle: # Shuffle compasses into the world and other dungeons, including other players' worlds
@@ -157,15 +145,12 @@
   ohko: 0
   timed_countdown: 0
   display: 0
-<<<<<<< HEAD
 glitch_boots:
   on: 1 # enables that you start with Pegasus Boots in any glitched logic mode
   off: 0
 remote_items: # Warning: currently broken. Stores all your items on the server, effectively sending them to you as if another player picked it up
   on: 0 # intended for racing, as the item information is missing from the ROM
   off: 1
-=======
->>>>>>> 3e1464b6
 rom:
   sprite: # Enter the name of your preferred sprite and weight it appropriately
     random: 0
