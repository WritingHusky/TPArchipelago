--- conflicted
+++ resolved
@@ -299,178 +299,7 @@
     "shop_item_slots": ShopItemSlots,
 }
 
-<<<<<<< HEAD
-mapshuffle = Toggle
-compassshuffle = Toggle
-keyshuffle = Toggle
-bigkeyshuffle = Toggle
-hints = Toggle
-
-RandomizeDreamers = Toggle
-RandomizeSkills = Toggle
-RandomizeCharms = Toggle
-RandomizeKeys = Toggle
-RandomizeGeoChests = Toggle
-RandomizeMaskShards = Toggle
-RandomizeVesselFragments = Toggle
-RandomizeCharmNotches = Toggle
-RandomizePaleOre = Toggle
-RandomizeRancidEggs = Toggle
-RandomizeRelics = Toggle
-RandomizeMaps = Toggle
-RandomizeStags = Toggle
-RandomizeGrubs = Toggle
-RandomizeWhisperingRoots = Toggle
-RandomizeRocks = Toggle
-RandomizeSoulTotems = Toggle
-RandomizePalaceTotems = Toggle
-RandomizeLoreTablets = Toggle
-RandomizeLifebloodCocoons = Toggle
-RandomizeFlames = Toggle
-
-hollow_knight_randomize_options: typing.Dict[str, type(Option)] = {
-    "RandomizeDreamers": RandomizeDreamers,
-    "RandomizeSkills": RandomizeSkills,
-    "RandomizeCharms": RandomizeCharms,
-    "RandomizeKeys": RandomizeKeys,
-    "RandomizeGeoChests": RandomizeGeoChests,
-    "RandomizeMaskShards": RandomizeMaskShards,
-    "RandomizeVesselFragments": RandomizeVesselFragments,
-    "RandomizeCharmNotches": RandomizeCharmNotches,
-    "RandomizePaleOre": RandomizePaleOre,
-    "RandomizeRancidEggs": RandomizeRancidEggs,
-    "RandomizeRelics": RandomizeRelics,
-    "RandomizeMaps": RandomizeMaps,
-    "RandomizeStags": RandomizeStags,
-    "RandomizeGrubs": RandomizeGrubs,
-    "RandomizeWhisperingRoots": RandomizeWhisperingRoots,
-    "RandomizeRocks": RandomizeRocks,
-    "RandomizeSoulTotems": RandomizeSoulTotems,
-    "RandomizePalaceTotems": RandomizePalaceTotems,
-    "RandomizeLoreTablets": RandomizeLoreTablets,
-    "RandomizeLifebloodCocoons": RandomizeLifebloodCocoons,
-    "RandomizeFlames": RandomizeFlames
-}
-
-hollow_knight_skip_options: typing.Dict[str, type(Option)] = {
-    "MILDSKIPS": Toggle,
-    "SPICYSKIPS": Toggle,
-    "FIREBALLSKIPS": Toggle,
-    "ACIDSKIPS": Toggle,
-    "SPIKETUNNELS": Toggle,
-    "DARKROOMS": Toggle,
-    "CURSED": Toggle,
-    "SHADESKIPS": Toggle,
-}
-
-hollow_knight_options: typing.Dict[str, type(Option)] = {**hollow_knight_randomize_options,
-                                                         **hollow_knight_skip_options}
-
-
-class MaxSciencePack(Choice):
-    option_automation_science_pack = 0
-    option_logistic_science_pack = 1
-    option_military_science_pack = 2
-    option_chemical_science_pack = 3
-    option_production_science_pack = 4
-    option_utility_science_pack = 5
-    option_space_science_pack = 6
-    default = 6
-
-    def get_allowed_packs(self):
-        return {option.replace("_", "-") for option, value in self.options.items()
-                if value <= self.value}
-
-
-class TechCost(Choice):
-    option_very_easy = 0
-    option_easy = 1
-    option_kind = 2
-    option_normal = 3
-    option_hard = 4
-    option_very_hard = 5
-    option_insane = 6
-    default = 3
-
-
-class FreeSamples(Choice):
-    option_none = 0
-    option_single_craft = 1
-    option_half_stack = 2
-    option_stack = 3
-    default = 3
-
-
-class TechTreeLayout(Choice):
-    option_single = 0
-    option_small_diamonds = 1
-    option_medium_diamonds = 2
-    option_large_diamonds = 3
-    option_small_pyramids = 4
-    option_medium_pyramids = 5
-    option_large_pyramids = 6
-    option_small_funnels = 7
-    option_medium_funnels = 8
-    option_large_funnels = 9
-    option_funnels = 4
-    alias_pyramid = 6
-    alias_funnel = 9
-    default = 0
-
-
-class Visibility(Choice):
-    option_none = 0
-    option_sending = 1
-    default = 1
-
-
-class RecipeTime(Choice):
-    option_vanilla = 0
-    option_fast = 1
-    option_normal = 2
-    option_slow = 4
-    option_chaos = 5
-
-
-class FactorioStartItems(OptionDict):
-    default = {"burner-mining-drill": 19, "stone-furnace": 19}
-
-
-factorio_options: typing.Dict[str, type(Option)] = {"max_science_pack": MaxSciencePack,
-                                                    "tech_tree_layout": TechTreeLayout,
-                                                    "tech_cost": TechCost,
-                                                    "free_samples": FreeSamples,
-                                                    "visibility": Visibility,
-                                                    "random_tech_ingredients": Toggle,
-                                                    "starting_items": FactorioStartItems,
-                                                    "recipe_time": RecipeTime}
-
-
-class AdvancementGoal(Range):
-    range_start = 0
-    range_end = 87
-    default = 30
-
-
-class CombatDifficulty(Choice):
-    option_easy = 0
-    option_normal = 1
-    option_hard = 2
-    default = 1
-
-
-minecraft_options: typing.Dict[str, type(Option)] = {
-    "advancement_goal": AdvancementGoal,
-    "combat_difficulty": CombatDifficulty,
-    "include_hard_advancements": Toggle,
-    "include_insane_advancements": Toggle,
-    "include_postgame_advancements": Toggle,
-    "shuffle_structures": Toggle
-}
-
-=======
 # replace with World.options
->>>>>>> 5fdcd2d7
 option_sets = (
     # minecraft_options,
     # factorio_options,
